// SPDX-License-Identifier: MIT
pragma solidity ^0.8.28;

import "@openzeppelin/contracts/utils/cryptography/ECDSA.sol";
import "@openzeppelin/contracts/utils/cryptography/MessageHashUtils.sol";
import "@openzeppelin/contracts/utils/ReentrancyGuard.sol";
import "@openzeppelin/contracts/utils/Pausable.sol";

/**
 * @notice Minimal interface for ERC20 tokens.
 */
interface IERC20 {
    function transferFrom(
        address from,
        address to,
        uint256 amount
    ) external returns (bool);

    function transfer(address to, uint256 amount) external returns (bool);

    function balanceOf(address account) external view returns (uint256);
}

/**
 * @notice A simple Ownable contract.
 */
contract Ownable {
    address public owner;

    event OwnershipTransferred(address indexed previousOwner, address indexed newOwner);

    constructor() {
        owner = msg.sender;
    }

    modifier onlyOwner() {
        require(msg.sender == owner, "Ownable: caller is not the owner");
        _;
    }

    /**
     * @notice Transfer the ownership to a new address.
     * @param newOwner The address to which ownership is transferred.
     */
    function transferOwnership(address newOwner) external onlyOwner {
        require(newOwner != address(0), "Ownable: new owner is zero address");
        emit OwnershipTransferred(owner, newOwner);
        owner = newOwner;
    }
}

/**
 * @title TuringTournament
 * @notice This contract now:
 *  - Accepts ETH and token deposits/withdrawals.
 *  - Tracks tournament performance using wins and games played.
 *  - At tournament finalization, the entire contract balance (ETH and all recorded ERC20 tokens)
 *    is transferred to the winner, determined by the highest ranking computed as:
 *         (wins^2 * 1e18) / gamesPlayed.
 *  - The ranking is equivalent to number of wins multiplied by winrate. A quadratic.
 */
contract TuringTournament is Ownable, ReentrancyGuard, Pausable {
    using ECDSA for bytes32;

    // ------------------------------------------------------------------------
    // Storage for Deposits and Basic Mappings
    // ------------------------------------------------------------------------

    // Mapping: user => ETH balance
    mapping(address => uint256) public ethDeposits;

    // Mapping: user => (token => token balance)
    mapping(address => mapping(address => uint256)) public tokenDeposits;

    // Banlist mapping (user => bool)
    mapping(address => bool) public banned;

<<<<<<< HEAD
    // Server signer authorized to sign withdraw approvals
=======
    // Authorized server signer for off-chain approvals.
>>>>>>> b63aee2e
    address public serverSigner;

    // Nonce usage for replay protection: user => (nonce => used?)
    mapping(address => mapping(uint256 => bool)) public usedNonces;
    mapping(address => uint256) public lastNonce;

    // ------------------------------------------------------------------------
    // Tournament-Related Storage
    // ------------------------------------------------------------------------
    // Tournament performance tracking.
    mapping(address => uint256) public wins;
    mapping(address => uint256) public gamesPlayed;

    // List of tournament participants.
    address[] public participants;
    // Helper mapping to avoid duplicate entries.
    mapping(address => bool) public isParticipant;

    // Tournament status and timing.
    bool public tournamentActive;
    uint256 public tournamentStartTime;
    uint256 public tournamentEndTime;

    // Array to record ERC20 tokens deposited (forming part of the prize pool).
    address[] public tournamentTokens;
    mapping(address => bool) public tokenRecorded;

    // ------------------------------------------------------------------------
    // Events
    // ------------------------------------------------------------------------

    event ETHDeposit(address indexed user, uint256 amount);
    event TokenDeposit(address indexed user, address indexed token, uint256 amount);

    event ETHWithdrawal(address indexed user, uint256 amount);
    event TokenWithdrawal(address indexed user, address indexed token, uint256 amount);

    event AddressBanned(address indexed user);
    event AddressUnbanned(address indexed user);

    event ServerSignerChanged(address indexed oldSigner, address indexed newSigner);

    event BalanceChange(
        address indexed user,
        string operation,  // "deposit" or "withdraw"
        bytes32 gameResultsHash  // Hash of all games since last balance change
    );

    // Add events for nonce usage and balance updates
    event NonceUsed(address indexed user, uint256 nonce);
    event BalanceUpdated(address indexed user, address indexed token, uint256 newBalance);
    event EmergencyPaused(address indexed by);
    event EmergencyUnpaused(address indexed by);

    // Game result event logs the score change.
    event GameResultUpdated(
        address indexed user,
        address indexed token,
        bytes32 indexed gameId,
        int256 scoreChange,
        bytes32 gameResultHash
    );

    // Tournament-specific events.
    event TournamentStarted(uint256 startTime);
    event TournamentEnded(uint256 endTime, address winner);
    event RewardDistributed(address winner);

    // GameResult includes the game ID, final balance, a hash for verification, and the score change.
    struct GameResult {
        bytes32 gameId;           // Unique identifier for the game.
        uint256 newBalance;       // Final balance after the game.
        bytes32 gameResultHash;   // Hash of game data for verification.
        int256 scoreChange;       // Change in score (positive for win).
    }

    // Struct for server-signed authorization for withdrawals.
    struct ServerAuthorization {
        uint256 amount;          // Amount to withdraw.
        uint256 currentBalance;  // Current balance before withdrawal.
        uint256 newBalance;      // New balance after withdrawal.
        bytes32 gameResultsHash; // Hash of game data (if applicable).
        uint256 nonce;           // Nonce for replay protection.
    }

    // ------------------------------------------------------------------------
    // Modifiers
    // ------------------------------------------------------------------------

    /**
     * @notice Modifier to ensure that the caller is not banned.
     */
    modifier notBanned() {
        require(!banned[msg.sender], "caller is banned");
        _;
    }

    // ------------------------------------------------------------------------
    // Constructor
    // ------------------------------------------------------------------------

    constructor() {
        // By default, let the contract owner also be the initial server signer
        serverSigner = msg.sender;
    }

    // ------------------------------------------------------------------------
    // Admin Functions
    // ------------------------------------------------------------------------

    /**
     * @notice Ban an address from interacting with the contract.
     * @param user The address to ban.
     */
    function banAddress(address user) external onlyOwner {
        banned[user] = true;
        emit AddressBanned(user);
    }

    /**
     * @notice Unban an address.
     * @param user The address to unban.
     */
    function unbanAddress(address user) external onlyOwner {
        banned[user] = false;
        emit AddressUnbanned(user);
    }

    /**
     * @notice Update the server signer address that authorizes deposits/withdrawals.
     * @param newSigner The new signer address.
     */
    function setServerSigner(address newSigner) external onlyOwner {
        require(newSigner != address(0), "Invalid signer address");
        emit ServerSignerChanged(serverSigner, newSigner);
        serverSigner = newSigner;
    }

    // ------------------------------------------------------------------------
    // Deposit Functions
    // ------------------------------------------------------------------------

    function depositETH() external payable notBanned whenNotPaused {
        require(msg.value > 0, "Amount must be positive");

        ethDeposits[msg.sender] += msg.value;
        emit ETHDeposit(msg.sender, msg.value);
        emit BalanceUpdated(msg.sender, address(0), ethDeposits[msg.sender]);
    }

    function depositToken(
        address token,
        uint256 amount
    ) external notBanned whenNotPaused {
        require(token != address(0), "Invalid token address");
        require(amount > 0, "Amount must be positive");

        // Track actual token balance changes
        uint256 balanceBefore = IERC20(token).balanceOf(address(this));
        bool success = IERC20(token).transferFrom(msg.sender, address(this), amount);
        require(success, "Token transfer failed");
        uint256 actualDeposit = IERC20(token).balanceOf(address(this)) - balanceBefore;

        tokenDeposits[msg.sender][token] += actualDeposit;

        emit TokenDeposit(msg.sender, token, actualDeposit);
        emit BalanceUpdated(msg.sender, token, tokenDeposits[msg.sender][token]);

        // Record token for tournament prize pool if not already recorded.
        if (!tokenRecorded[token]) {
            tokenRecorded[token] = true;
            tournamentTokens.push(token);
        }
    }

    // ------------------------------------------------------------------------
    // Withdrawal Functions (Require Signature)
    // ------------------------------------------------------------------------
    function withdrawETH(
        ServerAuthorization calldata auth,
        bytes calldata signature
    ) external notBanned nonReentrant whenNotPaused {
        require(ethDeposits[msg.sender] == auth.currentBalance, "Balance changed");
        require(auth.currentBalance >= auth.amount, "Insufficient balance");
        require(auth.currentBalance - auth.amount == auth.newBalance, "Invalid balance math");
        _useNonce(msg.sender, auth.nonce);

        bytes32 messageHash = keccak256(
            abi.encode(
                "withdrawETH",
                block.chainid,
                msg.sender,
                auth,
                address(this)
            )
        );

        address recovered = ECDSA.recover(
            MessageHashUtils.toEthSignedMessageHash(messageHash),
            signature
        );
        require(recovered == serverSigner, "Invalid signature");

        // Emit events before external calls
        emit ETHWithdrawal(msg.sender, auth.amount);
        emit BalanceChange(msg.sender, "withdraw", auth.gameResultsHash);
        emit BalanceUpdated(msg.sender, address(0), auth.newBalance);

        // Set balance directly to server-authorized new balance
        ethDeposits[msg.sender] = auth.newBalance;

        // External call last
        (bool sent, ) = payable(msg.sender).call{value: auth.amount}("");
        require(sent, "ETH transfer failed");
    }

    /**
     * @notice Withdraw ERC20 tokens from the contract, requiring server-signed authorization.
     * @param auth The struct containing the authorization data.
     * @param token The ERC20 token address.
     * @param signature A signature from `serverSigner`.
     */
    function withdrawToken(
        ServerAuthorization calldata auth,
        address token,
        bytes calldata signature
    ) external notBanned nonReentrant whenNotPaused {
        require(tokenDeposits[msg.sender][token] == auth.currentBalance, "Balance changed");
        require(auth.currentBalance >= auth.amount, "Insufficient balance");
        require(auth.currentBalance - auth.amount == auth.newBalance, "Invalid balance math");
        _useNonce(msg.sender, auth.nonce);

        require(token != address(0), "Invalid token address");
        bytes32 messageHash = keccak256(
            abi.encode(
                "withdrawToken",
                block.chainid,
                msg.sender,
                token,
                auth,
                address(this)
            )
        );

        address recovered = ECDSA.recover(
            MessageHashUtils.toEthSignedMessageHash(messageHash),
            signature
        );
        require(recovered == serverSigner, "Invalid signature");

        // Emit events before external calls
        emit TokenWithdrawal(msg.sender, token, auth.amount);
        emit BalanceChange(msg.sender, "withdraw", auth.gameResultsHash);

        // Set balance directly to server-authorized new balance
        tokenDeposits[msg.sender][token] = auth.newBalance;

        // External call last
        bool success = IERC20(token).transfer(msg.sender, auth.amount);
        require(success, "Token transfer failed");
    }

    // ------------------------------------------------------------------------
    // Internal Helpers
    // ------------------------------------------------------------------------

    /**
     * @dev Marks a nonce as used for the given user. Reverts if already used.
     */
    function _useNonce(address user, uint256 nonce) internal {
        require(nonce > lastNonce[user], "Nonce must be sequential");
        lastNonce[user] = nonce;
        emit NonceUsed(user, nonce);
    }

    // ------------------------------------------------------------------------
    // Emergency Functions
    // ------------------------------------------------------------------------
    function pause() external onlyOwner {
        _pause();
        emit EmergencyPaused(msg.sender);
    }

    function unpause() external onlyOwner {
        _unpause();
        emit EmergencyUnpaused(msg.sender);
    }

    // Add explicit receive function
    receive() external payable {
        revert("Direct ETH deposits not allowed");
    }

    // Add contract balance check
    function getContractBalance() external view returns (uint256) {
        return address(this).balance;
    }

    // Add token balance check
    function getContractTokenBalance(address token) external view returns (uint256) {
        return IERC20(token).balanceOf(address(this));
    }

    // Add emergency withdrawal for owner
    function emergencyWithdraw(address token, uint256 amount) external onlyOwner {
        if (token == address(0)) {
            (bool sent, ) = payable(owner).call{value: amount}("");
            require(sent, "ETH transfer failed");
        } else {
            require(IERC20(token).transfer(owner, amount), "Token transfer failed");
        }
    }

    // ------------------------------------------------------------------------
    // Tournament and Game Result Functions
    // ------------------------------------------------------------------------

    /**
     * @notice Update balance and tournament performance based on a game result.
     * @dev The off-chain server must sign the message containing gameId, newBalance, gameResultHash,
     *      scoreChange, nonce, etc.
     *      A positive scoreChange indicates a win.
     */
    function updateGameResult(
        address token,
        GameResult calldata game,
        uint256 nonce,
        bytes calldata signature
    ) external notBanned nonReentrant whenNotPaused {
        uint256 currentBalance = token == address(0)
            ? ethDeposits[msg.sender]
            : tokenDeposits[msg.sender][token];
        // Verify the expected new balance: currentBalance + scoreChange == newBalance.
        int256 expectedNewBalance = int256(currentBalance) + game.scoreChange;
        require(expectedNewBalance == int256(game.newBalance), "Invalid balance math");

        _useNonce(msg.sender, nonce);

        // Verify server signature
        bytes32 messageHash = keccak256(
            abi.encode(
                "updateGame",
                block.chainid,
                msg.sender,
                token,
                game.gameId,
                game.newBalance,
                game.gameResultHash,
                game.scoreChange,
                nonce,
                address(this)
            )
        );

        address recovered = ECDSA.recover(
            MessageHashUtils.toEthSignedMessageHash(messageHash),
            signature
        );
        require(recovered == serverSigner, "Invalid signature");

        // Update balance
        if (token == address(0)) {
            ethDeposits[msg.sender] = game.newBalance;
            emit BalanceUpdated(msg.sender, address(0), game.newBalance);
        } else {
            tokenDeposits[msg.sender][token] = game.newBalance;
            emit BalanceUpdated(msg.sender, token, game.newBalance);
        }

        // If a tournament is active, update performance metrics.
        if (tournamentActive) {
            gamesPlayed[msg.sender] += 1;
            if (game.scoreChange > 0) {
                wins[msg.sender] += 1;
            }
            if (!isParticipant[msg.sender]) {
                isParticipant[msg.sender] = true;
                participants.push(msg.sender);
            }
        }

        // Emit game result with calculated amount change
        emit GameResultUpdated(
            msg.sender,
            token,
            game.gameId,
            game.scoreChange,
            game.gameResultHash
        );
    }

    /**
     * @notice Starts a new tournament.
     * @dev Only the owner can start a tournament. This resets prior tournament performance.
     */
    function startTournament(uint256 duration) external onlyOwner {
        require(!tournamentActive, "Tournament already active");
        tournamentActive = true;
        tournamentStartTime = block.timestamp;
        tournamentEndTime = block.timestamp + duration;

        // Reset tournament state.
        for (uint256 i = 0; i < participants.length; i++) {
            address participant = participants[i];
            wins[participant] = 0;
            gamesPlayed[participant] = 0;
            isParticipant[participant] = false;
        }
        delete participants;

        emit TournamentStarted(tournamentStartTime);
    }

    /**
     * @notice Finalizes the tournament and distributes the total contract balance (ETH and all ERC20 tokens)
     *         to the winner. The winner is determined by the highest ranking, calculated as:
     *         (wins^2 * 1e18) / gamesPlayed. This is equivalent to number of wins multiplied by winrate.
     *         The tournament is over when the end time is reached. This can be called permissionlessly.
     */
    function finalizeTournament() external nonReentrant {
        require(tournamentActive, "Tournament not active");
        require(block.timestamp >= tournamentEndTime, "Tournament not ended yet");
        require(participants.length > 0, "No participants in tournament");

        address winner = participants[0];
        uint256 bestRanking = getRanking(winner);
        for (uint256 i = 1; i < participants.length; i++) {
            uint256 ranking = getRanking(participants[i]);
            if (ranking > bestRanking) {
                bestRanking = ranking;
                winner = participants[i];
            }
        }

        tournamentActive = false;

        // Transfer all ETH in the contract to the winner.
        uint256 ethBalance = address(this).balance;
        if (ethBalance > 0) {
            (bool sent, ) = payable(winner).call{value: ethBalance}("");
            require(sent, "ETH transfer failed");
        }

        // Transfer all ERC20 tokens recorded to the winner.
        for (uint256 i = 0; i < tournamentTokens.length; i++) {
            address token = tournamentTokens[i];
            uint256 tokenBal = IERC20(token).balanceOf(address(this));
            if (tokenBal > 0) {
                bool success = IERC20(token).transfer(winner, tokenBal);
                require(success, "Token transfer failed");
            }
        }

        emit TournamentEnded(block.timestamp, winner);
        emit RewardDistributed(winner);
    }

    // Internal helper to compute ranking for a participant.
    // Ranking = (wins^2 * 1e18) / gamesPlayed. 
    // This is equivalent to number of wins multiplied by winrate.
    function getRanking(address participant) internal view returns (uint256) {
        if (gamesPlayed[participant] == 0) return 0;
        return (wins[participant] * wins[participant] * 1e18) / gamesPlayed[participant];
    }

}<|MERGE_RESOLUTION|>--- conflicted
+++ resolved
@@ -75,11 +75,7 @@
     // Banlist mapping (user => bool)
     mapping(address => bool) public banned;
 
-<<<<<<< HEAD
-    // Server signer authorized to sign withdraw approvals
-=======
     // Authorized server signer for off-chain approvals.
->>>>>>> b63aee2e
     address public serverSigner;
 
     // Nonce usage for replay protection: user => (nonce => used?)
